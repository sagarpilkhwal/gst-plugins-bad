/*
 * GStreamer
 * Copyright (C) 2010 Texas Instruments, Inc
 *
 * This library is free software; you can redistribute it and/or
 * modify it under the terms of the GNU Library General Public
 * License as published by the Free Software Foundation; either
 * version 2 of the License, or (at your option) any later version.
 *
 * This library is distributed in the hope that it will be useful,
 * but WITHOUT ANY WARRANTY; without even the implied warranty of
 * MERCHANTABILITY or FITNESS FOR A PARTICULAR PURPOSE.  See the GNU
 * Library General Public License for more details.
 *
 * You should have received a copy of the GNU Library General Public
 * License along with this library; if not, write to the
 * Free Software Foundation, Inc., 59 Temple Place - Suite 330,
 * Boston, MA 02111-1307, USA.
 */



/**
 * SECTION:element-basecamerasrc
 *
 * Base class for the camera source bin used by camerabin for capture. 
 * Sophisticated camera hardware can derive from this baseclass and map the
 * features to this interface.
 *
 * The design mandates that the subclasses implement the following features and
 * behaviour:
 * <itemizedlist>
 *   <listitem><para>
 *     3 pads: viewfinder, image capture, video capture
 *   </para></listitem>
 *   <listitem><para>
 *   </para></listitem>
 * </itemizedlist>
 *
 * During construct_pipeline() vmethod a subclass can add several elements into
 * the bin and expose 3 srcs pads as ghostpads implementing the 3 pad templates.
 *
 * It is also possible to add regular pads from the subclass and implement the
 * dataflow methods on these pads. This way all functionality can be implemneted
 * directly in the subclass without extra elements.
 *
 * The src will receive the capture mode from #GstCameraBin2 on the 
 * #GstBaseCameraSrc:mode property. Possible capture modes are defined in
 * #GstCameraBinMode.
 */


#ifdef HAVE_CONFIG_H
#  include <config.h>
#endif

#include "gstbasecamerasrc.h"

enum
{
  PROP_0,
  PROP_MODE,
  PROP_ZOOM,
  PROP_MAX_ZOOM,
  PROP_READY_FOR_CAPTURE,
  PROP_POST_PREVIEW,
  PROP_PREVIEW_CAPS,
  PROP_PREVIEW_FILTER
};

enum
{
  /* action signals */
  START_CAPTURE_SIGNAL,
  STOP_CAPTURE_SIGNAL,
  /* emit signals */
  LAST_SIGNAL
};

#define DEFAULT_POST_PREVIEW TRUE

static guint basecamerasrc_signals[LAST_SIGNAL];

GST_DEBUG_CATEGORY (base_camera_src_debug);
#define GST_CAT_DEFAULT base_camera_src_debug

#define parent_class gst_base_camera_src_parent_class
G_DEFINE_TYPE (GstBaseCameraSrc, gst_base_camera_src, GST_TYPE_BIN);

static GstStaticPadTemplate vfsrc_template =
GST_STATIC_PAD_TEMPLATE (GST_BASE_CAMERA_SRC_VIEWFINDER_PAD_NAME,
    GST_PAD_SRC,
    GST_PAD_ALWAYS,
    GST_STATIC_CAPS_ANY);

static GstStaticPadTemplate imgsrc_template =
GST_STATIC_PAD_TEMPLATE (GST_BASE_CAMERA_SRC_IMAGE_PAD_NAME,
    GST_PAD_SRC,
    GST_PAD_ALWAYS,
    GST_STATIC_CAPS_ANY);

static GstStaticPadTemplate vidsrc_template =
GST_STATIC_PAD_TEMPLATE (GST_BASE_CAMERA_SRC_VIDEO_PAD_NAME,
    GST_PAD_SRC,
    GST_PAD_ALWAYS,
    GST_STATIC_CAPS_ANY);

/* NOTE: we could provide a vmethod for derived class to overload to provide
 * it's own implementation of interface..  but in all cases I can think of at
 * moment, either the camerasrc itself, or some element within the bin, will
 * be implementing the interface..
 */

/**
 * gst_base_camera_src_set_mode:
 * @self: the camerasrc bin
 * @mode: the mode
 *
 * Set the chosen #GstCameraBinMode capture mode.
 */
gboolean
gst_base_camera_src_set_mode (GstBaseCameraSrc * self, GstCameraBinMode mode)
{
  GstBaseCameraSrcClass *bclass = GST_BASE_CAMERA_SRC_GET_CLASS (self);

  g_return_val_if_fail (bclass->set_mode, FALSE);

  if (bclass->set_mode (self, mode)) {
    self->mode = mode;
    return TRUE;
  }
  return FALSE;
}

/**
 * gst_base_camera_src_setup_zoom:
 * @self: camerasrc object
 *
 * Apply zoom configured to camerabin to capture.
 */
void
gst_base_camera_src_setup_zoom (GstBaseCameraSrc * self)
{
  GstBaseCameraSrcClass *bclass = GST_BASE_CAMERA_SRC_GET_CLASS (self);

  g_return_if_fail (self->zoom);
  g_return_if_fail (bclass->set_zoom);

  bclass->set_zoom (self, self->zoom);
}

/**
 * gst_base_camera_src_setup_preview:
 * @self: camerasrc bin
 * @preview_caps: preview caps to set
 *
 * Apply preview caps to preview pipeline and to video source.
 */
void
gst_base_camera_src_setup_preview (GstBaseCameraSrc * self,
    GstCaps * preview_caps)
{
  GstBaseCameraSrcClass *bclass = GST_BASE_CAMERA_SRC_GET_CLASS (self);

  if (self->preview_pipeline) {
    GST_DEBUG_OBJECT (self,
        "Setting preview pipeline caps %" GST_PTR_FORMAT, self->preview_caps);
    gst_camerabin_preview_set_caps (self->preview_pipeline, preview_caps);
  }

  if (bclass->set_preview)
    bclass->set_preview (self, preview_caps);
}

static void
gst_base_camera_src_start_capture (GstBaseCameraSrc * src)
{
  GstBaseCameraSrcClass *klass = GST_BASE_CAMERA_SRC_GET_CLASS (src);

  g_return_if_fail (klass->start_capture != NULL);

  GST_DEBUG_OBJECT (src, "Starting capture");

  g_mutex_lock (src->capturing_mutex);
  if (src->capturing) {
    GST_WARNING_OBJECT (src, "Capturing already ongoing");
    g_mutex_unlock (src->capturing_mutex);

    /* post a warning to notify camerabin2 that the capture failed */
    GST_ELEMENT_WARNING (src, RESOURCE, BUSY, (NULL), (NULL));
    return;
  }

  src->capturing = TRUE;
  g_object_notify (G_OBJECT (src), "ready-for-capture");
  if (klass->start_capture (src)) {
    GST_DEBUG_OBJECT (src, "Capture started");
  } else {
    src->capturing = FALSE;
    g_object_notify (G_OBJECT (src), "ready-for-capture");
    GST_WARNING_OBJECT (src, "Failed to start capture");
  }
  g_mutex_unlock (src->capturing_mutex);
}

static void
gst_base_camera_src_stop_capture (GstBaseCameraSrc * src)
{
  GstBaseCameraSrcClass *klass = GST_BASE_CAMERA_SRC_GET_CLASS (src);

  g_return_if_fail (klass->stop_capture != NULL);

  g_mutex_lock (src->capturing_mutex);
  if (!src->capturing) {
    GST_DEBUG_OBJECT (src, "No ongoing capture");
    g_mutex_unlock (src->capturing_mutex);
    return;
  }
  klass->stop_capture (src);
  g_mutex_unlock (src->capturing_mutex);
}

void
gst_base_camera_src_finish_capture (GstBaseCameraSrc * self)
{
  GST_DEBUG_OBJECT (self, "Finishing capture");
  g_return_if_fail (self->capturing);
  self->capturing = FALSE;
  g_object_notify (G_OBJECT (self), "ready-for-capture");
}

static void
gst_base_camera_src_dispose (GObject * object)
{
  GstBaseCameraSrc *src = GST_BASE_CAMERA_SRC_CAST (object);

  g_mutex_free (src->capturing_mutex);

  if (src->preview_pipeline) {
    gst_camerabin_destroy_preview_pipeline (src->preview_pipeline);
    src->preview_pipeline = NULL;
  }

  if (src->preview_caps)
    gst_caps_replace (&src->preview_caps, NULL);

  if (src->preview_filter) {
    gst_object_unref (src->preview_filter);
    src->preview_filter = NULL;
  }

  G_OBJECT_CLASS (parent_class)->dispose (object);
}

static void
gst_base_camera_src_finalize (GstBaseCameraSrc * self)
{
  G_OBJECT_CLASS (parent_class)->finalize ((GObject *) (self));
}

static void
gst_base_camera_src_set_property (GObject * object,
    guint prop_id, const GValue * value, GParamSpec * pspec)
{
  GstBaseCameraSrc *self = GST_BASE_CAMERA_SRC (object);

  switch (prop_id) {
    case PROP_MODE:
      gst_base_camera_src_set_mode (GST_BASE_CAMERA_SRC (self),
          g_value_get_enum (value));
      break;
    case PROP_ZOOM:{
      self->zoom = g_value_get_float (value);
      /* limit to max-zoom */
      if (self->zoom > self->max_zoom) {
        GST_DEBUG_OBJECT (self, "Clipping zoom %f to max-zoom %f", self->zoom,
            self->max_zoom);
        self->zoom = self->max_zoom;
      }
      /* does not set it if in NULL, the src is not created yet */
      if (GST_STATE (self) != GST_STATE_NULL)
        gst_base_camera_src_setup_zoom (self);
      break;
    }
    case PROP_POST_PREVIEW:
      self->post_preview = g_value_get_boolean (value);
      break;
    case PROP_PREVIEW_CAPS:{
      GstCaps *new_caps = NULL;
      new_caps = (GstCaps *) gst_value_get_caps (value);
      if (!gst_caps_is_equal (self->preview_caps, new_caps)) {
        gst_caps_replace (&self->preview_caps, new_caps);
        gst_base_camera_src_setup_preview (self, new_caps);
      } else {
        GST_DEBUG_OBJECT (self, "New preview caps equal current preview caps");
      }
    }
      break;
    case PROP_PREVIEW_FILTER:
      if (self->preview_filter)
        gst_object_unref (self->preview_filter);
      self->preview_filter = g_value_dup_object (value);
      if (!gst_camerabin_preview_set_filter (self->preview_pipeline,
              self->preview_filter)) {
        GST_WARNING_OBJECT (self,
            "Cannot change preview filter, is element in NULL state?");
      }
      break;
    default:
      G_OBJECT_WARN_INVALID_PROPERTY_ID (self, prop_id, pspec);
      break;
  }
}

static void
gst_base_camera_src_get_property (GObject * object,
    guint prop_id, GValue * value, GParamSpec * pspec)
{
  GstBaseCameraSrc *self = GST_BASE_CAMERA_SRC (object);

  switch (prop_id) {
    case PROP_MODE:
      g_value_set_enum (value, self->mode);
      break;
    case PROP_READY_FOR_CAPTURE:
      g_value_set_boolean (value, !self->capturing);
      break;
    case PROP_ZOOM:
      g_value_set_float (value, self->zoom);
      break;
    case PROP_MAX_ZOOM:
      g_value_set_float (value, self->max_zoom);
      break;
    case PROP_POST_PREVIEW:
      g_value_set_boolean (value, self->post_preview);
      break;
    case PROP_PREVIEW_CAPS:
      if (self->preview_caps)
        gst_value_set_caps (value, self->preview_caps);
      break;
    case PROP_PREVIEW_FILTER:
      if (self->preview_filter)
        g_value_set_object (value, self->preview_filter);
      break;
    default:
      G_OBJECT_WARN_INVALID_PROPERTY_ID (self, prop_id, pspec);
      break;
  }
}

static gboolean
construct_pipeline (GstBaseCameraSrc * self)
{
  GstBaseCameraSrcClass *bclass = GST_BASE_CAMERA_SRC_GET_CLASS (self);

  if (bclass->construct_pipeline) {
    if (!bclass->construct_pipeline (self)) {
      GST_ERROR_OBJECT (self, "pipeline construction failed");
      return FALSE;
    }
  }

  return TRUE;
}

static gboolean
setup_pipeline (GstBaseCameraSrc * self)
{
  GstBaseCameraSrcClass *bclass = GST_BASE_CAMERA_SRC_GET_CLASS (self);
  if (bclass->setup_pipeline)
    return bclass->setup_pipeline (self);
  return TRUE;
}

static GstStateChangeReturn
gst_base_camera_src_change_state (GstElement * element,
    GstStateChange transition)
{
  GstStateChangeReturn ret = GST_STATE_CHANGE_SUCCESS;
  GstBaseCameraSrc *self = GST_BASE_CAMERA_SRC (element);

  GST_DEBUG_OBJECT (self, "%d -> %d",
      GST_STATE_TRANSITION_CURRENT (transition),
      GST_STATE_TRANSITION_NEXT (transition));

  switch (transition) {
    case GST_STATE_CHANGE_NULL_TO_READY:
      if (!construct_pipeline (self))
        return GST_STATE_CHANGE_FAILURE;

      if (self->preview_pipeline == NULL) {
        /* failed to create preview pipeline, fail state change */
        return GST_STATE_CHANGE_FAILURE;
      }

      if (self->preview_caps) {
        GST_DEBUG_OBJECT (self,
            "Setting preview pipeline caps %" GST_PTR_FORMAT,
            self->preview_caps);
        gst_camerabin_preview_set_caps (self->preview_pipeline,
            self->preview_caps);
      }
      break;
    case GST_STATE_CHANGE_READY_TO_PAUSED:
      if (!setup_pipeline (self))
        return GST_STATE_CHANGE_FAILURE;
      /* without this the preview pipeline will not post buffer
       * messages on the pipeline */
      gst_element_set_state (self->preview_pipeline->pipeline,
          GST_STATE_PLAYING);
      break;
    default:
      break;
  }

  ret = GST_ELEMENT_CLASS (parent_class)->change_state (element, transition);

  switch (transition) {
    case GST_STATE_CHANGE_PAUSED_TO_READY:
      gst_element_set_state (self->preview_pipeline->pipeline, GST_STATE_READY);
      break;
    case GST_STATE_CHANGE_READY_TO_NULL:
      gst_element_set_state (self->preview_pipeline->pipeline, GST_STATE_NULL);
      break;
    default:
      break;
  }

  return ret;
}

static void
<<<<<<< HEAD
=======
gst_base_camera_src_base_init (gpointer g_class)
{
  GstElementClass *gstelement_class = GST_ELEMENT_CLASS (g_class);

  GST_DEBUG_CATEGORY_INIT (base_camera_src_debug, "base_camera_src", 0,
      "Base camera src");

  gst_element_class_set_details_simple (gstelement_class,
      "Base class for camerabin src bin", "Source/Video",
      "Abstracts capture device for camerabin2", "Rob Clark <rob@ti.com>");

  gst_element_class_add_static_pad_template (gstelement_class, &vfsrc_template);

  gst_element_class_add_static_pad_template (gstelement_class,
      &imgsrc_template);

  gst_element_class_add_static_pad_template (gstelement_class,
      &vidsrc_template);
}

static void
>>>>>>> d4651888
gst_base_camera_src_class_init (GstBaseCameraSrcClass * klass)
{
  GObjectClass *gobject_class;
  GstElementClass *gstelement_class;

  GST_DEBUG_CATEGORY_INIT (base_camera_src_debug, "base_camera_src", 0,
      "Base camera src");

  gobject_class = G_OBJECT_CLASS (klass);
  gstelement_class = GST_ELEMENT_CLASS (klass);

  gobject_class->dispose = gst_base_camera_src_dispose;
  gobject_class->finalize = (GObjectFinalizeFunc) gst_base_camera_src_finalize;
  gobject_class->set_property = gst_base_camera_src_set_property;
  gobject_class->get_property = gst_base_camera_src_get_property;

  g_object_class_install_property (gobject_class, PROP_MODE,
      g_param_spec_enum ("mode", "Mode",
          "The capture mode (still image capture or video recording)",
          GST_TYPE_CAMERABIN_MODE, MODE_IMAGE,
          G_PARAM_READWRITE | G_PARAM_STATIC_STRINGS));

  g_object_class_install_property (gobject_class, PROP_ZOOM,
      g_param_spec_float ("zoom", "Zoom",
          "Digital zoom factor (e.g. 1.5 means 1.5x)", MIN_ZOOM, G_MAXFLOAT,
          DEFAULT_ZOOM, G_PARAM_READWRITE | G_PARAM_STATIC_STRINGS));

  g_object_class_install_property (gobject_class, PROP_MAX_ZOOM,
      g_param_spec_float ("max-zoom", "Maximum zoom level (note: may change "
          "depending on resolution/implementation)",
          "Digital zoom factor (e.g. 1.5 means 1.5x)", MIN_ZOOM, G_MAXFLOAT,
          MAX_ZOOM, G_PARAM_READABLE | G_PARAM_STATIC_STRINGS));

  /**
   * GstBaseCameraSrc:post-previews:
   *
   * When %TRUE, preview images should be posted to the bus when
   * captures are made
   */
  g_object_class_install_property (gobject_class, PROP_POST_PREVIEW,
      g_param_spec_boolean ("post-previews", "Post Previews",
          "If capture preview images should be posted to the bus",
          DEFAULT_POST_PREVIEW, G_PARAM_READWRITE | G_PARAM_STATIC_STRINGS));

  g_object_class_install_property (gobject_class, PROP_PREVIEW_CAPS,
      g_param_spec_boxed ("preview-caps", "Preview caps",
          "The caps of the preview image to be posted",
          GST_TYPE_CAPS, G_PARAM_READWRITE | G_PARAM_STATIC_STRINGS));

  g_object_class_install_property (gobject_class, PROP_PREVIEW_FILTER,
      g_param_spec_object ("preview-filter", "Preview filter",
          "A custom preview filter to process preview image data",
          GST_TYPE_ELEMENT, G_PARAM_READWRITE | G_PARAM_STATIC_STRINGS));

  /**
   * GstBaseCameraSrc:ready-for-capture:
   *
   * When TRUE new capture can be prepared. If FALSE capturing is ongoing
   * and starting a new capture immediately is not possible.
   *
   * Note that calling start-capture from the notify callback of this property
   * will cause a deadlock. If you need to react like this on the notify
   * function, please schedule a new thread to do it. If you're using glib's
   * mainloop you can use g_idle_add() for example.
   */
  g_object_class_install_property (gobject_class, PROP_READY_FOR_CAPTURE,
      g_param_spec_boolean ("ready-for-capture", "Ready for capture",
          "Informs this element is ready for starting another capture",
          TRUE, G_PARAM_READABLE | G_PARAM_STATIC_STRINGS));


  /* Signals */
  basecamerasrc_signals[START_CAPTURE_SIGNAL] =
      g_signal_new_class_handler ("start-capture",
      G_TYPE_FROM_CLASS (klass),
      G_SIGNAL_RUN_LAST | G_SIGNAL_ACTION,
      G_CALLBACK (gst_base_camera_src_start_capture),
      NULL, NULL, g_cclosure_marshal_VOID__VOID, G_TYPE_NONE, 0);

  basecamerasrc_signals[STOP_CAPTURE_SIGNAL] =
      g_signal_new_class_handler ("stop-capture",
      G_TYPE_FROM_CLASS (klass),
      G_SIGNAL_RUN_LAST | G_SIGNAL_ACTION,
      G_CALLBACK (gst_base_camera_src_stop_capture),
      NULL, NULL, g_cclosure_marshal_VOID__VOID, G_TYPE_NONE, 0);

  gstelement_class->change_state = gst_base_camera_src_change_state;

  gst_element_class_set_details_simple (gstelement_class,
      "Base class for camerabin src bin", "Source/Video",
      "Abstracts capture device for camerabin2", "Rob Clark <rob@ti.com>");

  gst_element_class_add_pad_template (gstelement_class,
      gst_static_pad_template_get (&vfsrc_template));

  gst_element_class_add_pad_template (gstelement_class,
      gst_static_pad_template_get (&imgsrc_template));

  gst_element_class_add_pad_template (gstelement_class,
      gst_static_pad_template_get (&vidsrc_template));
}

static void
gst_base_camera_src_init (GstBaseCameraSrc * self)
{
  self->width = DEFAULT_WIDTH;
  self->height = DEFAULT_HEIGHT;
  self->zoom = DEFAULT_ZOOM;
  self->max_zoom = MAX_ZOOM;
  self->mode = MODE_IMAGE;

  self->capturing = FALSE;
  self->capturing_mutex = g_mutex_new ();

  self->post_preview = DEFAULT_POST_PREVIEW;

  self->preview_pipeline =
      gst_camerabin_create_preview_pipeline (GST_ELEMENT_CAST (self), NULL);
}

void
gst_base_camera_src_post_preview (GstBaseCameraSrc * self, GstBuffer * buf)
{
  if (self->post_preview) {
    gst_camerabin_preview_pipeline_post (self->preview_pipeline, buf);
  } else {
    GST_DEBUG_OBJECT (self, "Previews not enabled, not posting");
  }
}<|MERGE_RESOLUTION|>--- conflicted
+++ resolved
@@ -430,30 +430,6 @@
 }
 
 static void
-<<<<<<< HEAD
-=======
-gst_base_camera_src_base_init (gpointer g_class)
-{
-  GstElementClass *gstelement_class = GST_ELEMENT_CLASS (g_class);
-
-  GST_DEBUG_CATEGORY_INIT (base_camera_src_debug, "base_camera_src", 0,
-      "Base camera src");
-
-  gst_element_class_set_details_simple (gstelement_class,
-      "Base class for camerabin src bin", "Source/Video",
-      "Abstracts capture device for camerabin2", "Rob Clark <rob@ti.com>");
-
-  gst_element_class_add_static_pad_template (gstelement_class, &vfsrc_template);
-
-  gst_element_class_add_static_pad_template (gstelement_class,
-      &imgsrc_template);
-
-  gst_element_class_add_static_pad_template (gstelement_class,
-      &vidsrc_template);
-}
-
-static void
->>>>>>> d4651888
 gst_base_camera_src_class_init (GstBaseCameraSrcClass * klass)
 {
   GObjectClass *gobject_class;
