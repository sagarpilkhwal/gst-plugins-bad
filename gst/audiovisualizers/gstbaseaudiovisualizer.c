/* GStreamer
 * Copyright (C) <2011> Stefan Kost <ensonic@users.sf.net>
 *
 * gstbaseaudiovisualizer.h: base class for audio visualisation elements
 *
 * This program is free software; you can redistribute it and/or modify
 * it under the terms of the GNU General Public License as published by
 * the Free Software Foundation; either version 2 of the License, or
 * (at your option) any later version.
 *
 * This program is distributed in the hope that it will be useful,
 * but WITHOUT ANY WARRANTY; without even the implied warranty of
 * MERCHANTABILITY or FITNESS FOR A PARTICULAR PURPOSE.  See the
 * GNU General Public License for more details.
 *
 * You should have received a copy of the GNU General Public License
 * along with this program; if not, write to the Free Software
 * Foundation, Inc., 59 Temple Place - Suite 330, Boston, MA 02111-1307, USA.
 */
/**
 * SECTION:gstbaseaudiovisualizer
 *
 * A basclass for scopes (visualizers). It takes care of re-fitting the
 * audio-rate to video-rate and handles renegotiation (downstream video size
 * changes).
 * 
 * It also provides several background shading effects. These effects are
 * applied to a previous picture before the render() implementation can draw a
 * new frame.
 */

#ifdef HAVE_CONFIG_H
#include "config.h"
#endif

/* FIXME 0.11: suppress warnings for deprecated API such as GStaticRecMutex
 * with newer GLib versions (>= 2.31.0) */
#define GLIB_DISABLE_DEPRECATION_WARNINGS

#include <string.h>

#include "gstbaseaudiovisualizer.h"

GST_DEBUG_CATEGORY_STATIC (base_audio_visualizer_debug);
#define GST_CAT_DEFAULT (base_audio_visualizer_debug)

#define DEFAULT_SHADER GST_BASE_AUDIO_VISUALIZER_SHADER_FADE
#define DEFAULT_SHADE_AMOUNT   0x000a0a0a

enum
{
  PROP_0,
  PROP_SHADER,
  PROP_SHADE_AMOUNT
};

static GstBaseTransformClass *parent_class = NULL;

static void gst_base_audio_visualizer_class_init (GstBaseAudioVisualizerClass *
    klass);
static void gst_base_audio_visualizer_init (GstBaseAudioVisualizer * scope,
    GstBaseAudioVisualizerClass * g_class);
static void gst_base_audio_visualizer_set_property (GObject * object,
    guint prop_id, const GValue * value, GParamSpec * pspec);
static void gst_base_audio_visualizer_get_property (GObject * object,
    guint prop_id, GValue * value, GParamSpec * pspec);
static void gst_base_audio_visualizer_dispose (GObject * object);

static gboolean gst_base_audio_visualizer_src_negotiate (GstBaseAudioVisualizer
    * scope);
static gboolean gst_base_audio_visualizer_src_setcaps (GstBaseAudioVisualizer *
    scope, GstCaps * caps);
static gboolean gst_base_audio_visualizer_sink_setcaps (GstBaseAudioVisualizer *
    scope, GstCaps * caps);

static GstFlowReturn gst_base_audio_visualizer_chain (GstPad * pad,
    GstObject * parent, GstBuffer * buffer);

static gboolean gst_base_audio_visualizer_src_event (GstPad * pad,
    GstObject * parent, GstEvent * event);
static gboolean gst_base_audio_visualizer_sink_event (GstPad * pad,
    GstObject * parent, GstEvent * event);

static gboolean gst_base_audio_visualizer_src_query (GstPad * pad,
    GstObject * parent, GstQuery * query);
static gboolean gst_base_audio_visualizer_sink_query (GstPad * pad,
    GstObject * parent, GstQuery * query);

static GstStateChangeReturn gst_base_audio_visualizer_change_state (GstElement *
    element, GstStateChange transition);

/* shading functions */

#define GST_TYPE_BASE_AUDIO_VISUALIZER_SHADER (gst_base_audio_visualizer_shader_get_type())
static GType
gst_base_audio_visualizer_shader_get_type (void)
{
  static GType shader_type = 0;
  static const GEnumValue shaders[] = {
    {GST_BASE_AUDIO_VISUALIZER_SHADER_NONE, "None", "none"},
    {GST_BASE_AUDIO_VISUALIZER_SHADER_FADE, "Fade", "fade"},
    {GST_BASE_AUDIO_VISUALIZER_SHADER_FADE_AND_MOVE_UP, "Fade and move up",
        "fade-and-move-up"},
    {GST_BASE_AUDIO_VISUALIZER_SHADER_FADE_AND_MOVE_DOWN, "Fade and move down",
        "fade-and-move-down"},
    {GST_BASE_AUDIO_VISUALIZER_SHADER_FADE_AND_MOVE_LEFT, "Fade and move left",
        "fade-and-move-left"},
    {GST_BASE_AUDIO_VISUALIZER_SHADER_FADE_AND_MOVE_RIGHT,
          "Fade and move right",
        "fade-and-move-right"},
    {GST_BASE_AUDIO_VISUALIZER_SHADER_FADE_AND_MOVE_HORIZ_OUT,
        "Fade and move horizontally out", "fade-and-move-horiz-out"},
    {GST_BASE_AUDIO_VISUALIZER_SHADER_FADE_AND_MOVE_HORIZ_IN,
        "Fade and move horizontally in", "fade-and-move-horiz-in"},
    {GST_BASE_AUDIO_VISUALIZER_SHADER_FADE_AND_MOVE_VERT_OUT,
        "Fade and move vertically out", "fade-and-move-vert-out"},
    {GST_BASE_AUDIO_VISUALIZER_SHADER_FADE_AND_MOVE_VERT_IN,
        "Fade and move vertically in", "fade-and-move-vert-in"},
    {0, NULL, NULL},
  };

  if (G_UNLIKELY (shader_type == 0)) {
    shader_type =
        g_enum_register_static ("GstBaseAudioVisualizerShader", shaders);
  }
  return shader_type;
}

/* we're only supporting GST_VIDEO_FORMAT_xRGB right now) */
#if G_BYTE_ORDER == G_LITTLE_ENDIAN

#define SHADE1(_d, _s, _i, _r, _g, _b)          \
G_STMT_START {                                  \
    _d[_i] = (_s[_i] > _b) ? _s[_i] - _b : 0;   \
    _i++;                                       \
    _d[_i] = (_s[_i] > _g) ? _s[_i] - _g : 0;   \
    _i++;                                       \
    _d[_i] = (_s[_i] > _r) ? _s[_i] - _r : 0;   \
    _i++;                                       \
    _d[_i++] = 0;                               \
} G_STMT_END

#define SHADE2(_d, _s, _j, _i, _r, _g, _b)      \
G_STMT_START {                                  \
    _d[_j++] = (_s[_i] > _b) ? _s[_i] - _b : 0; \
    _i++;                                       \
    _d[_j++] = (_s[_i] > _g) ? _s[_i] - _g : 0; \
    _i++;                                       \
    _d[_j++] = (_s[_i] > _r) ? _s[_i] - _r : 0; \
    _i++;                                       \
    _d[_j++] = 0;                               \
    _i++;                                       \
} G_STMT_END

#else

#define SHADE1(_d, _s, _i, _r, _g, _b)          \
G_STMT_START {                                  \
    _d[_i++] = 0;                               \
    _d[_i] = (_s[_i] > _r) ? _s[_i] - _r : 0;   \
    _i++;                                       \
    _d[_i] = (_s[_i] > _g) ? _s[_i] - _g : 0;   \
    _i++;                                       \
    _d[_i] = (_s[_i] > _b) ? _s[_i] - _b : 0;   \
    _i++;                                       \
} G_STMT_END

#define SHADE2(_d, _s, _j, _i, _r, _g, _b)      \
G_STMT_START {                                  \
    _d[_j++] = 0;                               \
    _i++;                                       \
    _d[_j++] = (_s[_i] > _r) ? _s[_i] - _r : 0; \
    _i++;                                       \
    _d[_j++] = (_s[_i] > _g) ? _s[_i] - _g : 0; \
    _i++;                                       \
    _d[_j++] = (_s[_i] > _b) ? _s[_i] - _b : 0; \
    _i++;                                       \
} G_STMT_END

#endif

static void
shader_fade (GstBaseAudioVisualizer * scope, const guint8 * s, guint8 * d)
{
  guint i, bpf = scope->bpf;
  guint r = (scope->shade_amount >> 16) & 0xff;
  guint g = (scope->shade_amount >> 8) & 0xff;
  guint b = (scope->shade_amount >> 0) & 0xff;

  for (i = 0; i < bpf;) {
    SHADE1 (d, s, i, r, g, b);
  }
}

static void
shader_fade_and_move_up (GstBaseAudioVisualizer * scope, const guint8 * s,
    guint8 * d)
{
  guint i, j, bpf = scope->bpf;
  guint bpl = 4 * scope->width;
  guint r = (scope->shade_amount >> 16) & 0xff;
  guint g = (scope->shade_amount >> 8) & 0xff;
  guint b = (scope->shade_amount >> 0) & 0xff;

  for (j = 0, i = bpl; i < bpf;) {
    SHADE2 (d, s, j, i, r, g, b);
  }
}

static void
shader_fade_and_move_down (GstBaseAudioVisualizer * scope, const guint8 * s,
    guint8 * d)
{
  guint i, j, bpf = scope->bpf;
  guint bpl = 4 * scope->width;
  guint r = (scope->shade_amount >> 16) & 0xff;
  guint g = (scope->shade_amount >> 8) & 0xff;
  guint b = (scope->shade_amount >> 0) & 0xff;

  for (j = bpl, i = 0; j < bpf;) {
    SHADE2 (d, s, j, i, r, g, b);
  }
}

static void
shader_fade_and_move_left (GstBaseAudioVisualizer * scope,
    const guint8 * s, guint8 * d)
{
  guint i, j, k, bpf = scope->bpf;
  guint w = scope->width;
  guint r = (scope->shade_amount >> 16) & 0xff;
  guint g = (scope->shade_amount >> 8) & 0xff;
  guint b = (scope->shade_amount >> 0) & 0xff;

  /* move to the left */
  for (j = 0, i = 4; i < bpf;) {
    for (k = 0; k < w - 1; k++) {
      SHADE2 (d, s, j, i, r, g, b);
    }
    i += 4;
    j += 4;
  }
}

static void
shader_fade_and_move_right (GstBaseAudioVisualizer * scope,
    const guint8 * s, guint8 * d)
{
  guint i, j, k, bpf = scope->bpf;
  guint w = scope->width;
  guint r = (scope->shade_amount >> 16) & 0xff;
  guint g = (scope->shade_amount >> 8) & 0xff;
  guint b = (scope->shade_amount >> 0) & 0xff;

  /* move to the left */
  for (j = 4, i = 0; i < bpf;) {
    for (k = 0; k < w - 1; k++) {
      SHADE2 (d, s, j, i, r, g, b);
    }
    i += 4;
    j += 4;
  }
}

static void
shader_fade_and_move_horiz_out (GstBaseAudioVisualizer * scope,
    const guint8 * s, guint8 * d)
{
  guint i, j, bpf = scope->bpf / 2;
  guint bpl = 4 * scope->width;
  guint r = (scope->shade_amount >> 16) & 0xff;
  guint g = (scope->shade_amount >> 8) & 0xff;
  guint b = (scope->shade_amount >> 0) & 0xff;

  /* move upper half up */
  for (j = 0, i = bpl; i < bpf;) {
    SHADE2 (d, s, j, i, r, g, b);
  }
  /* move lower half down */
  for (j = bpf + bpl, i = bpf; j < bpf + bpf;) {
    SHADE2 (d, s, j, i, r, g, b);
  }
}

static void
shader_fade_and_move_horiz_in (GstBaseAudioVisualizer * scope,
    const guint8 * s, guint8 * d)
{
  guint i, j, bpf = scope->bpf / 2;
  guint bpl = 4 * scope->width;
  guint r = (scope->shade_amount >> 16) & 0xff;
  guint g = (scope->shade_amount >> 8) & 0xff;
  guint b = (scope->shade_amount >> 0) & 0xff;

  /* move upper half down */
  for (i = 0, j = bpl; i < bpf;) {
    SHADE2 (d, s, j, i, r, g, b);
  }
  /* move lower half up */
  for (i = bpf + bpl, j = bpf; i < bpf + bpf;) {
    SHADE2 (d, s, j, i, r, g, b);
  }
}

static void
shader_fade_and_move_vert_out (GstBaseAudioVisualizer * scope,
    const guint8 * s, guint8 * d)
{
  guint i, j, k, bpf = scope->bpf;
  guint m = scope->width / 2;
  guint r = (scope->shade_amount >> 16) & 0xff;
  guint g = (scope->shade_amount >> 8) & 0xff;
  guint b = (scope->shade_amount >> 0) & 0xff;

  /* move left half to the left */
  for (j = 0, i = 4; i < bpf;) {
    for (k = 0; k < m; k++) {
      SHADE2 (d, s, j, i, r, g, b);
    }
    j += 4 * m;
    i += 4 * m;
  }
  /* move right half to the right */
  for (j = 4 * (m + 1), i = 4 * m; j < bpf;) {
    for (k = 0; k < m; k++) {
      SHADE2 (d, s, j, i, r, g, b);
    }
    j += 4 * m;
    i += 4 * m;
  }
}

static void
shader_fade_and_move_vert_in (GstBaseAudioVisualizer * scope,
    const guint8 * s, guint8 * d)
{
  guint i, j, k, bpf = scope->bpf;
  guint m = scope->width / 2;
  guint r = (scope->shade_amount >> 16) & 0xff;
  guint g = (scope->shade_amount >> 8) & 0xff;
  guint b = (scope->shade_amount >> 0) & 0xff;

  /* move left half to the right */
  for (j = 4, i = 0; j < bpf;) {
    for (k = 0; k < m; k++) {
      SHADE2 (d, s, j, i, r, g, b);
    }
    j += 4 * m;
    i += 4 * m;
  }
  /* move right half to the left */
  for (j = 4 * m, i = 4 * (m + 1); i < bpf;) {
    for (k = 0; k < m; k++) {
      SHADE2 (d, s, j, i, r, g, b);
    }
    j += 4 * m;
    i += 4 * m;
  }
}

static void
gst_base_audio_visualizer_change_shader (GstBaseAudioVisualizer * scope)
{
  switch (scope->shader_type) {
    case GST_BASE_AUDIO_VISUALIZER_SHADER_NONE:
      scope->shader = NULL;
      break;
    case GST_BASE_AUDIO_VISUALIZER_SHADER_FADE:
      scope->shader = shader_fade;
      break;
    case GST_BASE_AUDIO_VISUALIZER_SHADER_FADE_AND_MOVE_UP:
      scope->shader = shader_fade_and_move_up;
      break;
    case GST_BASE_AUDIO_VISUALIZER_SHADER_FADE_AND_MOVE_DOWN:
      scope->shader = shader_fade_and_move_down;
      break;
    case GST_BASE_AUDIO_VISUALIZER_SHADER_FADE_AND_MOVE_LEFT:
      scope->shader = shader_fade_and_move_left;
      break;
    case GST_BASE_AUDIO_VISUALIZER_SHADER_FADE_AND_MOVE_RIGHT:
      scope->shader = shader_fade_and_move_right;
      break;
    case GST_BASE_AUDIO_VISUALIZER_SHADER_FADE_AND_MOVE_HORIZ_OUT:
      scope->shader = shader_fade_and_move_horiz_out;
      break;
    case GST_BASE_AUDIO_VISUALIZER_SHADER_FADE_AND_MOVE_HORIZ_IN:
      scope->shader = shader_fade_and_move_horiz_in;
      break;
    case GST_BASE_AUDIO_VISUALIZER_SHADER_FADE_AND_MOVE_VERT_OUT:
      scope->shader = shader_fade_and_move_vert_out;
      break;
    case GST_BASE_AUDIO_VISUALIZER_SHADER_FADE_AND_MOVE_VERT_IN:
      scope->shader = shader_fade_and_move_vert_in;
      break;
    default:
      GST_ERROR ("invalid shader function");
      scope->shader = NULL;
      break;
  }
}

/* base class */

GType
gst_base_audio_visualizer_get_type (void)
{
  static volatile gsize base_audio_visualizer_type = 0;

  if (g_once_init_enter (&base_audio_visualizer_type)) {
    static const GTypeInfo base_audio_visualizer_info = {
      sizeof (GstBaseAudioVisualizerClass),
      NULL,
      NULL,
      (GClassInitFunc) gst_base_audio_visualizer_class_init,
      NULL,
      NULL,
      sizeof (GstBaseAudioVisualizer),
      0,
      (GInstanceInitFunc) gst_base_audio_visualizer_init,
    };
    GType _type;

    _type = g_type_register_static (GST_TYPE_ELEMENT,
        "GstBaseAudioVisualizer", &base_audio_visualizer_info,
        G_TYPE_FLAG_ABSTRACT);
    g_once_init_leave (&base_audio_visualizer_type, _type);
  }
  return (GType) base_audio_visualizer_type;
}

static void
gst_base_audio_visualizer_class_init (GstBaseAudioVisualizerClass * klass)
{
  GObjectClass *gobject_class = (GObjectClass *) klass;
  GstElementClass *element_class = (GstElementClass *) klass;

  parent_class = g_type_class_peek_parent (klass);

  GST_DEBUG_CATEGORY_INIT (base_audio_visualizer_debug, "baseaudiovisualizer",
      0, "scope audio visualisation base class");

  gobject_class->set_property = gst_base_audio_visualizer_set_property;
  gobject_class->get_property = gst_base_audio_visualizer_get_property;
  gobject_class->dispose = gst_base_audio_visualizer_dispose;

  element_class->change_state =
      GST_DEBUG_FUNCPTR (gst_base_audio_visualizer_change_state);

  g_object_class_install_property (gobject_class, PROP_SHADER,
      g_param_spec_enum ("shader", "shader type",
          "Shader function to apply on each frame",
          GST_TYPE_BASE_AUDIO_VISUALIZER_SHADER, DEFAULT_SHADER,
          G_PARAM_READWRITE | GST_PARAM_CONTROLLABLE | G_PARAM_STATIC_STRINGS));
  g_object_class_install_property (gobject_class, PROP_SHADE_AMOUNT,
      g_param_spec_uint ("shade-amount", "shade amount",
          "Shading color to use (big-endian ARGB)", 0, G_MAXUINT32,
          DEFAULT_SHADE_AMOUNT,
          G_PARAM_READWRITE | GST_PARAM_CONTROLLABLE | G_PARAM_STATIC_STRINGS));
}

static void
gst_base_audio_visualizer_init (GstBaseAudioVisualizer * scope,
    GstBaseAudioVisualizerClass * g_class)
{
  GstPadTemplate *pad_template;

  /* create the sink and src pads */
  pad_template =
      gst_element_class_get_pad_template (GST_ELEMENT_CLASS (g_class), "sink");
  g_return_if_fail (pad_template != NULL);
  scope->sinkpad = gst_pad_new_from_template (pad_template, "sink");
  gst_pad_set_chain_function (scope->sinkpad,
      GST_DEBUG_FUNCPTR (gst_base_audio_visualizer_chain));
  gst_pad_set_event_function (scope->sinkpad,
      GST_DEBUG_FUNCPTR (gst_base_audio_visualizer_sink_event));
  gst_pad_set_query_function (scope->sinkpad,
      GST_DEBUG_FUNCPTR (gst_base_audio_visualizer_sink_query));
  gst_element_add_pad (GST_ELEMENT (scope), scope->sinkpad);

  pad_template =
      gst_element_class_get_pad_template (GST_ELEMENT_CLASS (g_class), "src");
  g_return_if_fail (pad_template != NULL);
  scope->srcpad = gst_pad_new_from_template (pad_template, "src");
  gst_pad_set_event_function (scope->srcpad,
      GST_DEBUG_FUNCPTR (gst_base_audio_visualizer_src_event));
  gst_pad_set_query_function (scope->srcpad,
      GST_DEBUG_FUNCPTR (gst_base_audio_visualizer_src_query));
  gst_element_add_pad (GST_ELEMENT (scope), scope->srcpad);

  scope->adapter = gst_adapter_new ();
  scope->inbuf = gst_buffer_new ();

  /* properties */
  scope->shader_type = DEFAULT_SHADER;
  gst_base_audio_visualizer_change_shader (scope);
  scope->shade_amount = DEFAULT_SHADE_AMOUNT;

  /* reset the initial video state */
  scope->width = 320;
  scope->height = 200;
  scope->fps_n = 25;            /* desired frame rate */
  scope->fps_d = 1;
  scope->frame_duration = GST_CLOCK_TIME_NONE;

  /* reset the initial audio state */
  gst_audio_info_init (&scope->ainfo);

  g_mutex_init (&scope->config_lock);
}

static void
gst_base_audio_visualizer_set_property (GObject * object, guint prop_id,
    const GValue * value, GParamSpec * pspec)
{
  GstBaseAudioVisualizer *scope = GST_BASE_AUDIO_VISUALIZER (object);

  switch (prop_id) {
    case PROP_SHADER:
      scope->shader_type = g_value_get_enum (value);
      gst_base_audio_visualizer_change_shader (scope);
      break;
    case PROP_SHADE_AMOUNT:
      scope->shade_amount = g_value_get_uint (value);
      break;
    default:
      G_OBJECT_WARN_INVALID_PROPERTY_ID (object, prop_id, pspec);
      break;
  }
}

static void
gst_base_audio_visualizer_get_property (GObject * object, guint prop_id,
    GValue * value, GParamSpec * pspec)
{
  GstBaseAudioVisualizer *scope = GST_BASE_AUDIO_VISUALIZER (object);

  switch (prop_id) {
    case PROP_SHADER:
      g_value_set_enum (value, scope->shader_type);
      break;
    case PROP_SHADE_AMOUNT:
      g_value_set_uint (value, scope->shade_amount);
      break;
    default:
      G_OBJECT_WARN_INVALID_PROPERTY_ID (object, prop_id, pspec);
      break;
  }
}

static void
gst_base_audio_visualizer_dispose (GObject * object)
{
  GstBaseAudioVisualizer *scope = GST_BASE_AUDIO_VISUALIZER (object);

  if (scope->adapter) {
    g_object_unref (scope->adapter);
    scope->adapter = NULL;
  }
  if (scope->inbuf) {
    gst_buffer_unref (scope->inbuf);
    scope->inbuf = NULL;
  }
  if (scope->pixelbuf) {
    g_free (scope->pixelbuf);
    scope->pixelbuf = NULL;
  }
  if (scope->config_lock.p) {
    g_mutex_clear (&scope->config_lock);
    scope->config_lock.p = NULL;
  }
  G_OBJECT_CLASS (parent_class)->dispose (object);
}

static void
gst_base_audio_visualizer_reset (GstBaseAudioVisualizer * scope)
{
  gst_adapter_clear (scope->adapter);
  gst_segment_init (&scope->segment, GST_FORMAT_UNDEFINED);

  GST_OBJECT_LOCK (scope);
  scope->proportion = 1.0;
  scope->earliest_time = -1;
  GST_OBJECT_UNLOCK (scope);
}

static gboolean
gst_base_audio_visualizer_sink_setcaps (GstBaseAudioVisualizer * scope,
    GstCaps * caps)
{
  GstAudioInfo info;
  gboolean res = TRUE;

  if (!gst_audio_info_from_caps (&info, caps))
    goto wrong_caps;

  scope->ainfo = info;

  GST_DEBUG_OBJECT (scope, "audio: channels %d, rate %d",
      GST_AUDIO_INFO_CHANNELS (&info), GST_AUDIO_INFO_RATE (&info));

done:
  return res;

  /* Errors */
wrong_caps:
  {
    GST_WARNING_OBJECT (scope, "could not parse caps");
    res = FALSE;
    goto done;
  }
}

static gboolean
gst_base_audio_visualizer_src_setcaps (GstBaseAudioVisualizer * scope,
    GstCaps * caps)
{
  GstBaseAudioVisualizerClass *klass;
  GstStructure *structure;
  gboolean res;

  structure = gst_caps_get_structure (caps, 0);
  if (!gst_structure_get_int (structure, "width", &scope->width) ||
      !gst_structure_get_int (structure, "height", &scope->height) ||
      !gst_structure_get_fraction (structure, "framerate", &scope->fps_n,
          &scope->fps_d))
    goto error;

  klass = GST_BASE_AUDIO_VISUALIZER_CLASS (G_OBJECT_GET_CLASS (scope));

  //scope->video_format = format; ??

  scope->frame_duration = gst_util_uint64_scale_int (GST_SECOND,
      scope->fps_d, scope->fps_n);
  scope->spf = gst_util_uint64_scale_int (GST_AUDIO_INFO_RATE (&scope->ainfo),
      scope->fps_d, scope->fps_n);
  scope->req_spf = scope->spf;

  scope->bpf = scope->width * scope->height * 4;

  if (scope->pixelbuf)
    g_free (scope->pixelbuf);
  scope->pixelbuf = g_malloc0 (scope->bpf);

  if (klass->setup)
    res = klass->setup (scope);

  GST_DEBUG_OBJECT (scope, "video: dimension %dx%d, framerate %d/%d",
      scope->width, scope->height, scope->fps_n, scope->fps_d);
  GST_DEBUG_OBJECT (scope, "blocks: spf %u, req_spf %u",
      scope->spf, scope->req_spf);

  res = gst_pad_push_event (scope->srcpad, gst_event_new_caps (caps));

  return res;

  /* ERRORS */
error:
  {
    GST_DEBUG_OBJECT (scope, "error parsing caps");
    return FALSE;
  }
}

static gboolean
gst_base_audio_visualizer_src_negotiate (GstBaseAudioVisualizer * scope)
{
  GstCaps *othercaps, *target;
  GstStructure *structure;
  GstCaps *templ;
  GstQuery *query;
  GstBufferPool *pool;
  GstStructure *config;
  guint size, min, max;

  templ = gst_pad_get_pad_template_caps (scope->srcpad);

  GST_DEBUG_OBJECT (scope, "performing negotiation");

  /* see what the peer can do */
  othercaps = gst_pad_peer_query_caps (scope->srcpad, NULL);
  if (othercaps) {
    target = gst_caps_intersect (othercaps, templ);
    gst_caps_unref (othercaps);
    gst_caps_unref (templ);

    if (gst_caps_is_empty (target))
      goto no_format;

    target = gst_caps_truncate (target);
  } else {
    target = templ;
  }

  target = gst_caps_make_writable (target);
  structure = gst_caps_get_structure (target, 0);
  gst_structure_fixate_field_nearest_int (structure, "width", scope->width);
  gst_structure_fixate_field_nearest_int (structure, "height", scope->height);
  gst_structure_fixate_field_nearest_fraction (structure, "framerate",
      scope->fps_n, scope->fps_d);

  GST_DEBUG_OBJECT (scope, "final caps are %" GST_PTR_FORMAT, target);

  gst_base_audio_visualizer_src_setcaps (scope, target);

  /* try to get a bufferpool now */
  /* find a pool for the negotiated caps now */
  query = gst_query_new_allocation (target, TRUE);

  if (!gst_pad_peer_query (scope->srcpad, query)) {
    /* not a problem, we use the query defaults */
    GST_DEBUG_OBJECT (scope, "allocation query failed");
  }

  if (gst_query_get_n_allocation_pools (query) > 0) {
    /* we got configuration from our peer, parse them */
    gst_query_parse_nth_allocation_pool (query, 0, &pool, &size, &min, &max);
  } else {
    pool = NULL;
    size = scope->bpf;
    min = max = 0;
  }

  if (pool == NULL) {
    /* we did not get a pool, make one ourselves then */
    pool = gst_buffer_pool_new ();
  }

  config = gst_buffer_pool_get_config (pool);
  gst_buffer_pool_config_set_params (config, target, size, min, max);
  gst_buffer_pool_set_config (pool, config);

  if (scope->pool) {
    gst_buffer_pool_set_active (scope->pool, FALSE);
    gst_object_unref (scope->pool);
  }
  scope->pool = pool;

  /* and activate */
  gst_buffer_pool_set_active (pool, TRUE);

  gst_caps_unref (target);

  return TRUE;

no_format:
  {
    gst_caps_unref (target);
    return FALSE;
  }
}

/* make sure we are negotiated */
static GstFlowReturn
gst_base_audio_visualizer_ensure_negotiated (GstBaseAudioVisualizer * scope)
{
  gboolean reconfigure;

  reconfigure = gst_pad_check_reconfigure (scope->srcpad);

  /* we don't know an output format yet, pick one */
  if (reconfigure || !gst_pad_has_current_caps (scope->srcpad)) {
    if (!gst_base_audio_visualizer_src_negotiate (scope))
      return GST_FLOW_NOT_NEGOTIATED;
  }
  return GST_FLOW_OK;
}

static GstFlowReturn
gst_base_audio_visualizer_chain (GstPad * pad, GstObject * parent,
    GstBuffer * buffer)
{
  GstFlowReturn ret = GST_FLOW_OK;
  GstBaseAudioVisualizer *scope;
  GstBaseAudioVisualizerClass *klass;
  GstBuffer *inbuf;
  guint64 dist, ts;
  guint avail, sbpf;
  gpointer adata;
  gboolean (*render) (GstBaseAudioVisualizer * scope, GstBuffer * audio,
      GstBuffer * video);
  gint bps, channels, rate;

  scope = GST_BASE_AUDIO_VISUALIZER (parent);
  klass = GST_BASE_AUDIO_VISUALIZER_CLASS (G_OBJECT_GET_CLASS (scope));

  render = klass->render;

  GST_LOG_OBJECT (scope, "chainfunc called");

  /* resync on DISCONT */
  if (GST_BUFFER_FLAG_IS_SET (buffer, GST_BUFFER_FLAG_DISCONT)) {
    gst_adapter_clear (scope->adapter);
  }

  /* Make sure have an output format */
  ret = gst_base_audio_visualizer_ensure_negotiated (scope);
  if (ret != GST_FLOW_OK) {
    gst_buffer_unref (buffer);
    goto beach;
  }
  channels = GST_AUDIO_INFO_CHANNELS (&scope->ainfo);
  rate = GST_AUDIO_INFO_RATE (&scope->ainfo);
  bps = GST_AUDIO_INFO_BPS (&scope->ainfo);

  if (bps == 0) {
    ret = GST_FLOW_NOT_NEGOTIATED;
    goto beach;
  }

  gst_adapter_push (scope->adapter, buffer);

  g_mutex_lock (&scope->config_lock);

  /* this is what we want */
  sbpf = scope->req_spf * channels * sizeof (gint16);

  inbuf = scope->inbuf;
  /* FIXME: the timestamp in the adapter would be different */
  gst_buffer_copy_into (inbuf, buffer, GST_BUFFER_COPY_METADATA, 0, -1);

  /* this is what we have */
  avail = gst_adapter_available (scope->adapter);
  GST_LOG_OBJECT (scope, "avail: %u, bpf: %u", avail, sbpf);
  while (avail >= sbpf) {
    GstBuffer *outbuf;
    GstMapInfo map;

    /* get timestamp of the current adapter content */
    ts = gst_adapter_prev_timestamp (scope->adapter, &dist);
    if (GST_CLOCK_TIME_IS_VALID (ts)) {
      /* convert bytes to time */
      dist /= bps;
      ts += gst_util_uint64_scale_int (dist, GST_SECOND, rate);
    }

    if (GST_CLOCK_TIME_IS_VALID (ts)) {
      gint64 qostime;
      gboolean need_skip;

      qostime =
          gst_segment_to_running_time (&scope->segment, GST_FORMAT_TIME, ts) +
          scope->frame_duration;

      GST_OBJECT_LOCK (scope);
      /* check for QoS, don't compute buffers that are known to be late */
      need_skip = scope->earliest_time != -1 && qostime <= scope->earliest_time;
      GST_OBJECT_UNLOCK (scope);

      if (need_skip) {
        GST_WARNING_OBJECT (scope,
            "QoS: skip ts: %" GST_TIME_FORMAT ", earliest: %" GST_TIME_FORMAT,
            GST_TIME_ARGS (qostime), GST_TIME_ARGS (scope->earliest_time));
        goto skip;
      }
    }

    g_mutex_unlock (&scope->config_lock);
    ret = gst_buffer_pool_acquire_buffer (scope->pool, &outbuf, NULL);
    g_mutex_lock (&scope->config_lock);
    /* recheck as the value could have changed */
    sbpf = scope->req_spf * channels * sizeof (gint16);

    /* no buffer allocated, we don't care why. */
    if (ret != GST_FLOW_OK)
      break;

    /* sync controlled properties */
    gst_object_sync_values (GST_OBJECT (scope), ts);

    GST_BUFFER_TIMESTAMP (outbuf) = ts;
    GST_BUFFER_DURATION (outbuf) = scope->frame_duration;

    gst_buffer_map (outbuf, &map, GST_MAP_WRITE);
    if (scope->shader) {
      memcpy (map.data, scope->pixelbuf, scope->bpf);
    } else {
      memset (map.data, 0, scope->bpf);
    }

    /* this can fail as the data size we need could have changed */
    if (!(adata = (gpointer) gst_adapter_map (scope->adapter, sbpf)))
      break;

    gst_buffer_take_memory (inbuf, -1,
        gst_memory_new_wrapped (GST_MEMORY_FLAG_READONLY, adata, sbpf, 0,
            sbpf, NULL, NULL));

    /* call class->render() vmethod */
    if (render) {
      if (!render (scope, inbuf, outbuf)) {
        ret = GST_FLOW_ERROR;
      } else {
        /* run various post processing (shading and geometri transformation */
        if (scope->shader) {
          scope->shader (scope, map.data, scope->pixelbuf);
        }
      }
    }

    gst_buffer_unmap (outbuf, &map);
    gst_buffer_resize (outbuf, 0, scope->bpf);

    g_mutex_unlock (&scope->config_lock);
    ret = gst_pad_push (scope->srcpad, outbuf);
    outbuf = NULL;
    g_mutex_lock (&scope->config_lock);

  skip:
    /* recheck as the value could have changed */
    sbpf = scope->req_spf * channels * sizeof (gint16);
    GST_LOG_OBJECT (scope, "avail: %u, bpf: %u", avail, sbpf);
    /* we want to take less or more, depending on spf : req_spf */
    if (avail - sbpf >= sbpf) {
      gst_adapter_flush (scope->adapter, sbpf);
<<<<<<< HEAD
      gst_adapter_unmap (scope->adapter);
    } else if (avail - sbpf >= 0) {
=======
    } else if (avail >= sbpf) {
>>>>>>> d84d9894
      /* just flush a bit and stop */
      gst_adapter_flush (scope->adapter, (avail - sbpf));
      gst_adapter_unmap (scope->adapter);
      break;
    }
    avail = gst_adapter_available (scope->adapter);

    if (ret != GST_FLOW_OK)
      break;
  }

  g_mutex_unlock (&scope->config_lock);

beach:
  return ret;
}

static gboolean
gst_base_audio_visualizer_src_event (GstPad * pad, GstObject * parent,
    GstEvent * event)
{
  gboolean res;
  GstBaseAudioVisualizer *scope;

  scope = GST_BASE_AUDIO_VISUALIZER (parent);

  switch (GST_EVENT_TYPE (event)) {
    case GST_EVENT_QOS:
    {
      gdouble proportion;
      GstClockTimeDiff diff;
      GstClockTime timestamp;

      gst_event_parse_qos (event, NULL, &proportion, &diff, &timestamp);

      /* save stuff for the _chain() function */
      GST_OBJECT_LOCK (scope);
      scope->proportion = proportion;
      if (diff >= 0)
        /* we're late, this is a good estimate for next displayable
         * frame (see part-qos.txt) */
        scope->earliest_time = timestamp + 2 * diff + scope->frame_duration;
      else
        scope->earliest_time = timestamp + diff;
      GST_OBJECT_UNLOCK (scope);

      res = gst_pad_push_event (scope->sinkpad, event);
      break;
    }
    default:
      res = gst_pad_push_event (scope->sinkpad, event);
      break;
  }

  return res;
}

static gboolean
gst_base_audio_visualizer_sink_event (GstPad * pad, GstObject * parent,
    GstEvent * event)
{
  gboolean res;
  GstBaseAudioVisualizer *scope;

  scope = GST_BASE_AUDIO_VISUALIZER (parent);

  switch (GST_EVENT_TYPE (event)) {
    case GST_EVENT_CAPS:
    {
      GstCaps *caps;

      gst_event_parse_caps (event, &caps);
      res = gst_base_audio_visualizer_sink_setcaps (scope, caps);
      break;
    }
    case GST_EVENT_FLUSH_START:
      res = gst_pad_push_event (scope->srcpad, event);
      break;
    case GST_EVENT_FLUSH_STOP:
      gst_base_audio_visualizer_reset (scope);
      res = gst_pad_push_event (scope->srcpad, event);
      break;
    case GST_EVENT_SEGMENT:
    {
      /* the newsegment values are used to clip the input samples
       * and to convert the incomming timestamps to running time so
       * we can do QoS */
      gst_event_copy_segment (event, &scope->segment);

      res = gst_pad_push_event (scope->srcpad, event);
      break;
    }
    default:
      res = gst_pad_push_event (scope->srcpad, event);
      break;
  }

  return res;
}

static gboolean
gst_base_audio_visualizer_src_query (GstPad * pad, GstObject * parent,
    GstQuery * query)
{
  gboolean res = FALSE;
  GstBaseAudioVisualizer *scope;

  scope = GST_BASE_AUDIO_VISUALIZER (parent);

  switch (GST_QUERY_TYPE (query)) {
    case GST_QUERY_LATENCY:
    {
      /* We need to send the query upstream and add the returned latency to our
       * own */
      GstClockTime min_latency, max_latency;
      gboolean us_live;
      GstClockTime our_latency;
      guint max_samples;
      gint rate = GST_AUDIO_INFO_RATE (&scope->ainfo);

      if (rate == 0)
        break;

      if ((res = gst_pad_peer_query (scope->sinkpad, query))) {
        gst_query_parse_latency (query, &us_live, &min_latency, &max_latency);

        GST_DEBUG_OBJECT (scope, "Peer latency: min %"
            GST_TIME_FORMAT " max %" GST_TIME_FORMAT,
            GST_TIME_ARGS (min_latency), GST_TIME_ARGS (max_latency));

        /* the max samples we must buffer buffer */
        max_samples = MAX (scope->req_spf, scope->spf);
        our_latency = gst_util_uint64_scale_int (max_samples, GST_SECOND, rate);

        GST_DEBUG_OBJECT (scope, "Our latency: %" GST_TIME_FORMAT,
            GST_TIME_ARGS (our_latency));

        /* we add some latency but only if we need to buffer more than what
         * upstream gives us */
        min_latency += our_latency;
        if (max_latency != -1)
          max_latency += our_latency;

        GST_DEBUG_OBJECT (scope, "Calculated total latency : min %"
            GST_TIME_FORMAT " max %" GST_TIME_FORMAT,
            GST_TIME_ARGS (min_latency), GST_TIME_ARGS (max_latency));

        gst_query_set_latency (query, TRUE, min_latency, max_latency);
      }
      break;
    }
    default:
      res = gst_pad_query_default (pad, parent, query);
      break;
  }

  return res;
}

static gboolean
gst_base_audio_visualizer_sink_query (GstPad * pad, GstObject * parent,
    GstQuery * query)
{
  gboolean res = FALSE;

  switch (GST_QUERY_TYPE (query)) {
    default:
      res = gst_pad_query_default (pad, parent, query);
      break;
  }
  return res;
}

static GstStateChangeReturn
gst_base_audio_visualizer_change_state (GstElement * element,
    GstStateChange transition)
{
  GstStateChangeReturn ret;
  GstBaseAudioVisualizer *scope;

  scope = GST_BASE_AUDIO_VISUALIZER (element);

  switch (transition) {
    case GST_STATE_CHANGE_READY_TO_PAUSED:
      gst_base_audio_visualizer_reset (scope);
      break;
    default:
      break;
  }

  ret = GST_ELEMENT_CLASS (parent_class)->change_state (element, transition);

  switch (transition) {
    case GST_STATE_CHANGE_PAUSED_TO_READY:
      if (scope->pool) {
        gst_buffer_pool_set_active (scope->pool, FALSE);
        gst_object_replace ((GstObject **) & scope->pool, NULL);
      }
      break;
    case GST_STATE_CHANGE_READY_TO_NULL:
      break;
    default:
      break;
  }

  return ret;
}<|MERGE_RESOLUTION|>--- conflicted
+++ resolved
@@ -912,12 +912,8 @@
     /* we want to take less or more, depending on spf : req_spf */
     if (avail - sbpf >= sbpf) {
       gst_adapter_flush (scope->adapter, sbpf);
-<<<<<<< HEAD
       gst_adapter_unmap (scope->adapter);
-    } else if (avail - sbpf >= 0) {
-=======
     } else if (avail >= sbpf) {
->>>>>>> d84d9894
       /* just flush a bit and stop */
       gst_adapter_flush (scope->adapter, (avail - sbpf));
       gst_adapter_unmap (scope->adapter);
