GST_CAMERABIN_UI_FILES = gst-camera2.ui

if HAVE_GTK

GST_CAMERABIN_GTK_EXAMPLES = gst-camera2

gst_camera2_SOURCES = gst-camera2.h gst-camera2.c
gst_camera2_CFLAGS  = \
        $(GST_PLUGINS_BAD_CFLAGS) \
        $(GST_PLUGINS_BASE_CFLAGS) $(GST_CFLAGS) \
	$(GTK_CFLAGS) \
	$(GMODULE_EXPORT_CFLAGS) \
        -DGST_USE_UNSTABLE_API
gst_camera2_LDADD   = \
        $(top_builddir)/gst-libs/gst/interfaces/libgstphotography-@GST_MAJORMINOR@.la \
        $(GST_PLUGINS_BASE_LIBS) \
        -lgstinterfaces-@GST_MAJORMINOR@ \
<<<<<<< HEAD
        -lgstvideo-@GST_MAJORMINOR@ \
=======
	-lgstpbutils-@GST_MAJORMINOR@ \
>>>>>>> 51f39968
        $(GST_LIBS) \
	$(GTK_LIBS) \
	$(GMODULE_EXPORT_LIBS)

noinst_DATA = $(GST_CAMERABIN_UI_FILES)

INCLUDES = -DCAMERA_APPS_UIDIR=\""$(srcdir)"\"

else
GST_CAMERABIN_GTK_EXAMPLES =
endif

if HAVE_X11

GST_CAMERABIN_X11_EXAMPLES = gst-camerabin2-test

gst_camerabin2_test_SOURCES = gst-camerabin2-test.c
gst_camerabin2_test_CFLAGS  = $(GST_CFLAGS) $(GST_PLUGINS_BASE_CFLAGS) $(GST_PLUGINS_BAD_CFLAGS)
gst_camerabin2_test_LDADD   = \
	$(top_builddir)/gst-libs/gst/interfaces/libgstphotography-@GST_MAJORMINOR@.la \
	$(GST_PLUGINS_BASE_LIBS) \
	-lgstinterfaces-@GST_MAJORMINOR@ \
	-lgstpbutils-@GST_MAJORMINOR@ \
	-lgstvideo-@GST_MAJORMINOR@ \
	$(GST_BASE_LIBS) \
	$(GST_LIBS) \
	$(X11_LIBS)

else
GST_CAMERABIN_X11_EXAMPLES =
endif

noinst_PROGRAMS = $(GST_CAMERABIN_GTK_EXAMPLES) $(GST_CAMERABIN_X11_EXAMPLES)

EXTRA_DIST = $(GST_CAMERABIN_UI_FILES)
<|MERGE_RESOLUTION|>--- conflicted
+++ resolved
@@ -15,11 +15,7 @@
         $(top_builddir)/gst-libs/gst/interfaces/libgstphotography-@GST_MAJORMINOR@.la \
         $(GST_PLUGINS_BASE_LIBS) \
         -lgstinterfaces-@GST_MAJORMINOR@ \
-<<<<<<< HEAD
-        -lgstvideo-@GST_MAJORMINOR@ \
-=======
-	-lgstpbutils-@GST_MAJORMINOR@ \
->>>>>>> 51f39968
+        -lgstpbutils-@GST_MAJORMINOR@ \
         $(GST_LIBS) \
 	$(GTK_LIBS) \
 	$(GMODULE_EXPORT_LIBS)
